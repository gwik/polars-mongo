[package]
name = "polars-mongo"
version = "0.1.0"
edition = "2021"
authors = ["universalmind303 <cory.grinstead@gmail.com>"]
license = "MIT"
keywords = ["dataframe", "query-engine", "arrow", "polars", "mongo", "mongodb", "database"]
description = "Connector to read polars dataframes from mongodb collections"
repository = "https://github.com/universalmind303/polars-mongo/"

[lib]
crate-type = ["lib"]


[dependencies]
num = "^0.4"
<<<<<<< HEAD
polars-time = "0.22.7"
polars-core = "0.22.7"
=======
polars-time = "0.23.1"
polars-core = "0.23.1"
>>>>>>> dddb2147
serde = {version = "1.0.137", features = ["derive", "rc"], optional = true}

[dependencies.mongodb]
version = "2.2.1"
default-features = false
features = ["sync"]


[dependencies.polars]
<<<<<<< HEAD
version = "0.22.8"
=======
version = "0.23.1"
>>>>>>> dddb2147
features = ["lazy", "dtype-full"]



[profile.release]
lto = "fat"

[workspace]
members = [
  "examples/read_collection"
]<|MERGE_RESOLUTION|>--- conflicted
+++ resolved
@@ -14,13 +14,8 @@
 
 [dependencies]
 num = "^0.4"
-<<<<<<< HEAD
-polars-time = "0.22.7"
-polars-core = "0.22.7"
-=======
 polars-time = "0.23.1"
 polars-core = "0.23.1"
->>>>>>> dddb2147
 serde = {version = "1.0.137", features = ["derive", "rc"], optional = true}
 
 [dependencies.mongodb]
@@ -30,11 +25,7 @@
 
 
 [dependencies.polars]
-<<<<<<< HEAD
-version = "0.22.8"
-=======
 version = "0.23.1"
->>>>>>> dddb2147
 features = ["lazy", "dtype-full"]
 
 
